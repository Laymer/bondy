%% =============================================================================
%%  bondy.app.src -
%%
%%  Copyright (c) 2016-2017 Ngineo Limited t/a Leapsight. All rights reserved.
%%
%%  Licensed under the Apache License, Version 2.0 (the "License");
%%  you may not use this file except in compliance with the License.
%%  You may obtain a copy of the License at
%%
%%     http://www.apache.org/licenses/LICENSE-2.0
%%
%%  Unless required by applicable law or agreed to in writing, software
%%  distributed under the License is distributed on an "AS IS" BASIS,
%%  WITHOUT WARRANTIES OR CONDITIONS OF ANY KIND, either express or implied.
%%  See the License for the specific language governing permissions and
%%  limitations under the License.
%% =============================================================================

{application, bondy,
 [
     {description, "Leapsight Bondy is an open source networking platform for distributed MicroServices and IoT applications written in Erlang. Bondy implements the open Web Application Messaging Protocol (WAMP) offering both Publish and Subscribe (PubSub) and routed Remote Procedure Calls (RPC)."},
<<<<<<< HEAD
    {vsn, "0.6.10"},
    {registered, []},
    {mod, {bondy_app, [
        {vsn, "0.6.10"}
=======
    {vsn, "0.7.0"},
    {registered, []},
    {mod, {bondy_app, [
        {vsn, "0.7.0"}
>>>>>>> f40e5e48
    ]}},
    {applications,[
            kernel,
            stdlib,
            sasl,
            crypto,
            inets,
            tools,
            runtime_tools,
            %% Third party
            clique,
            cowboy,
            cuttlefish,
            erlang_term,
            exometer_core,
            hackney,
            jose,
            jsx,
            lager,
            msgpack,
            opencensus,
            plum_db,
            prometheus,
            redbug,
            sidejob,
            uuid,
            %% Ours
            tuplespace,
            wamp
        ]},
    {env, []},
    {modules, []},
    {maintainers, ["Alejandro M. Ramallo"]},
    {licenses, ["Apache 2.0"]},
    {links, [{"Gitlab", "https://gitlab.com/leapsight/bondy"}]}
 ]}.<|MERGE_RESOLUTION|>--- conflicted
+++ resolved
@@ -19,17 +19,10 @@
 {application, bondy,
  [
      {description, "Leapsight Bondy is an open source networking platform for distributed MicroServices and IoT applications written in Erlang. Bondy implements the open Web Application Messaging Protocol (WAMP) offering both Publish and Subscribe (PubSub) and routed Remote Procedure Calls (RPC)."},
-<<<<<<< HEAD
-    {vsn, "0.6.10"},
-    {registered, []},
-    {mod, {bondy_app, [
-        {vsn, "0.6.10"}
-=======
     {vsn, "0.7.0"},
     {registered, []},
     {mod, {bondy_app, [
         {vsn, "0.7.0"}
->>>>>>> f40e5e48
     ]}},
     {applications,[
             kernel,
