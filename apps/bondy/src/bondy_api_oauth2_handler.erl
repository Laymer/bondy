--- conflicted
+++ resolved
@@ -39,11 +39,7 @@
     <<"access-control-allow-origin">> => <<"*">>,
     <<"access-control-allow-credentials">> => <<"true">>,
     <<"access-control-allow-methods">> => <<"HEAD,OPTIONS,POST">>,
-<<<<<<< HEAD
-    <<"access-control-allow-headers">> => <<"origin,x-requested-with,content-type,accept,authorization">>,
-=======
     <<"access-control-allow-headers">> => <<"origin,x-requested-with,content-type,accept,authorization,accept-language">>,
->>>>>>> 21b5fae7
     <<"access-control-max-age">> => <<"86400">>
 }).
 
@@ -257,15 +253,9 @@
                     },
                     {true, Req0, St1};
                 {error, Reason} ->
-<<<<<<< HEAD
-            _ = lager:info(
-                "API Client login failed due to invalid client, "
-                "reason=~p", [Reason]),
-=======
                     _ = lager:info(
                         "API Client login failed due to invalid client, "
                         "reason=~p", [Reason]),
->>>>>>> 21b5fae7
                     Req1 = reply(oauth2_invalid_client, json, Req0),
                     {stop, Req1, St0}
             end
@@ -388,11 +378,7 @@
                         %% The authorization server responds with HTTP status code
                         %% 200 if the token has been revoked successfully or if the
                         %% client submitted an invalid token.
-<<<<<<< HEAD
                         {true, cowboy_req:set_resp_body(<<"true">>, Req0), St};
-=======
-                        {true, cowboy_req:reply(200, Req0), St};
->>>>>>> 21b5fae7
                     {error, Reason} ->
                         {stop, reply(Reason, Enc, Req0), St}
                 end
