--- conflicted
+++ resolved
@@ -65,15 +65,9 @@
 maybe_start_router_services() ->
     case bondy_config:is_router() of
         true ->
-<<<<<<< HEAD
-            ok = start_tcp_handlers(),
-            % {ok, _} = bondy_rest_admin_api:start_admin_http(),
-            bondy_api_gateway:start_listeners();
-=======
             ok = bondy_wamp_raw_handler:start_listeners(),
             _ = bondy_api_gateway:start_admin_listeners(),
             _ = bondy_api_gateway:start_listeners();
->>>>>>> 7d6ade7a
         false ->
             ok
     end.
